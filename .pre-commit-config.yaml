default_language_version:
  python: python3

exclude: "(^logs/)|(^data/processed_files)|(^.*__init__.py$)"

repos:
  - repo: https://github.com/pre-commit/pre-commit-hooks
    rev: v5.0.0
    hooks:
      # list of supported hooks: https://pre-commit.com/hooks.html
      - id: trailing-whitespace
      - id: end-of-file-fixer
      - id: check-docstring-first
      - id: check-yaml
      - id: debug-statements
      - id: check-executables-have-shebangs
      - id: check-toml
      - id: check-case-conflict
      - id: check-added-large-files

  # python code formatting
  - repo: https://github.com/psf/black
    rev: 24.10.0
    hooks:
      - id: black
        args: [--line-length=80]

  # python docstring formatting
  - repo: https://github.com/keewis/blackdoc
    rev: v0.3.9
    hooks:
      - id: blackdoc
        additional_dependencies: ["black==24.10.0"]
      - id: blackdoc-autoupdate-black

  # python docstring coverage checking
  - repo: https://github.com/econchick/interrogate
    rev: 1.7.0 # or master if you're bold
    hooks:
      - id: interrogate
        args:
          [
            --verbose,
            --fail-under=80,
            --ignore-init-module,
            --ignore-init-method,
            --ignore-nested-functions,
            -vv,
          ]
        pass_filenames: True # Needed to ignore __init__.py files
<<<<<<< HEAD
=======
        exclude: "test_.*\\.py" # Exclude test files from documention coverage
>>>>>>> 67875b1f

  # python check (PEP8), programming errors and code complexity
  - repo: https://github.com/PyCQA/flake8
    rev: 7.1.1
    hooks:
      - id: flake8
        args:
          [
            "--extend-ignore",
            "E203,F841,RST201,RST301,RST203,RST214,RST215,W605,RST202",
            "--exclude",
            "logs/*,data/*,*/__init__.py",
            "--max-line-length=82",
          ]
        additional_dependencies: [flake8-rst-docstrings==0.3.0]

  # shell scripts linter
  - repo: https://github.com/shellcheck-py/shellcheck-py
    rev: v0.10.0.1
    hooks:
      - id: shellcheck

  # md formatting
  - repo: https://github.com/executablebooks/mdformat
    rev: 0.7.19
    hooks:
      - id: mdformat
        args: ["--number"]
        additional_dependencies:
          - mdformat-gfm
          - mdformat-tables
          - mdformat_frontmatter
          - mdformat-black

  # word spelling linter
  - repo: https://github.com/codespell-project/codespell
    rev: v2.3.0
    hooks:
      - id: codespell
        args:
          - --skip=logs/**,tasks/sample_test_data/**,*.ipynb,*.json
          - -L=Golab

  # jupyter notebook cell output clearing
  - repo: https://github.com/kynan/nbstripout
    rev: 0.8.1
    hooks:
      - id: nbstripout

  # jupyter notebook linting
  - repo: https://github.com/nbQA-dev/nbQA
    rev: 1.9.1
    hooks:
      - id: nbqa-black
        args: ["--line-length=80"]
      - id: nbqa-isort
        args: ["--profile=black"]
      - id: nbqa-flake8
        args:
          [
            "--extend-ignore=E203,E402,E501,F401,F841",
            "--exclude=logs/*,data/*",
          ]<|MERGE_RESOLUTION|>--- conflicted
+++ resolved
@@ -48,10 +48,7 @@
             -vv,
           ]
         pass_filenames: True # Needed to ignore __init__.py files
-<<<<<<< HEAD
-=======
         exclude: "test_.*\\.py" # Exclude test files from documention coverage
->>>>>>> 67875b1f
 
   # python check (PEP8), programming errors and code complexity
   - repo: https://github.com/PyCQA/flake8
